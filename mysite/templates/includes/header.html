--- conflicted
+++ resolved
@@ -9,16 +9,6 @@
   </div>
 
   <div class="header-link">
-<<<<<<< HEAD
-    <a class="head art" href="/artists/">
-      {% trans "Artists" %}
-      <ul class="submenu">
-        <li><a href="/visual-art/">Visual Art</a></li>
-        <li><a href="/livestream/">Livestream</a></li>
-        <li><a href="/livesukraine/">Livestream Ukraine</a></li>
-      </ul>
-    </a>
-=======
     <ul class="menu">
       <li><a class="head art" href="/artists/">
           {% trans "Artists" %}</a>
@@ -29,7 +19,6 @@
           </ul>
       </li>
     </ul>
->>>>>>> 34456a4e
   </div>
 
   <div class="header-link">
