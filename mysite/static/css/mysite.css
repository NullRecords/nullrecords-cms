:root{
    --red:#ff5758;
}

html {
    color: white;
    box-sizing: border-box;
    background-image: url("/static/img/bg2.jpg");
    background-repeat: no-repeat;
    background-size: 100% 100%;
    background-attachment: fixed;
    background-color: black;
    font-family: 'Quicksand', sans-serif;
}

*,
*:before,
*:after {
    box-sizing: inherit;
}

header, main, section, footer{
    margin: 0 auto;
    padding: 0 15px;
    line-height: 1.40;
}

p {
  font-size: 1.3em;
}

a {
    background-color: transparent;
    color: #add4d4;
    text-decoration: none;
}

a:hover {
    color: var(--red);
}

h1,
h2,
h3,
h4,
h5,
p,
ul {
    padding: 0;
    margin: 0;
    font-weight: 400;
}

main {
    display: block; /* For IE11 support */
}

/* navbar */
.header {
    display: flex;
    position: fixed;
    align-items: center;
    padding-bottom: 10px;
    justify-content: center;
    height: 70px;
    width: 100%;
    top: 0px;
}

.header-link{
    margin-bottom: 10px;
    padding-top: 23px;
    padding-left: 20px;
    width: 90px;
    height: 70px;
}
.head{
    width: 20px;
    font-size: 18px;
    font-weight: 900;
    text-shadow: 0px 7px 7px rgba(0, 0, 0, 0.66);
}
a.head{
    color: #ffffff;
    transition: 0.1s linear;
}
.head:hover{
    color: var(--red);
    opacity: 0.7;
    border-bottom: 3px solid var(--red);
}

.logo{
    width: 135px;
    margin-right: 50%;
    -webkit-filter: drop-shadow(5px 5px 5px #222);
    filter: drop-shadow(5px 5px 5px #222);
}
.header-link .art {
    position: relative;
}

<<<<<<< HEAD
.submenu{
    
    position: absolute;
    border-radius: 5px;
    padding: 5px;
     /* background: #ff57572a; */
    
=======
.menu{
    list-style: none;
}

.submenu{
    display: none;
    position: absolute;
    border-radius: 5px;
    padding: 5px;
>>>>>>> 34456a4e
}

.submenu li{
    list-style: none;
    width: 152px;
}

.submenu > li > a{
    font-weight: bolder;
    color: white;
    transition: 0.1s linear;
    display: block;
}
.submenu > li > a:hover{
    color: var(--red);
    opacity: 0.7;
<<<<<<< HEAD
    border-bottom: 4px solid var(--red);
}

.art > li:hover .submenu{
=======
    border-bottom: 3px solid var(--red);
}

.menu li:hover .submenu{
>>>>>>> 34456a4e
    display: block;
}

/* social media aside*/
aside{
    float: right;
    position: fixed;
    right: 20px;
    margin-top: 25vh;
    margin-right: 20px;
}
.sc{
    padding: 2px;
    padding-left: 4px;
}
.yt{
    padding: 2.2px;
}
.bc{
    padding: 2px;
}
.p{
    padding: 7px;
}
.logosocialmed{
    width: 33px;
    border-radius: 25px;
    background-color: var(--red);
    box-shadow: 0px 7px 4px rgba(0, 0, 0, 0.25);
}

/* footer */
.footer {
    display: flex;
    flex-wrap: wrap;
    justify-content: space-between;
    border-top: 1px solid #e6e6e6;
    padding: 10px;
}

.option {
    display: block;
    padding: 10px 10px 10px 34px;
    position: relative;
    text-decoration: none;
}

.option svg {
    width: 24px;
    height: 24px;
    fill: gray;
    border: 1px solid #d9d9d9;
    padding: 5px;
    border-radius: 100%;
    top: 10px;
    left: 0;
    position: absolute;
}

.option h4 {
    font-size: 19px;
    text-decoration: underline;
}

.option p {
    padding-top: 3px;
    font-size: 15px;
    font-weight: 300;
}<|MERGE_RESOLUTION|>--- conflicted
+++ resolved
@@ -100,15 +100,7 @@
     position: relative;
 }
 
-<<<<<<< HEAD
-.submenu{
-    
-    position: absolute;
-    border-radius: 5px;
-    padding: 5px;
-     /* background: #ff57572a; */
-    
-=======
+
 .menu{
     list-style: none;
 }
@@ -118,7 +110,6 @@
     position: absolute;
     border-radius: 5px;
     padding: 5px;
->>>>>>> 34456a4e
 }
 
 .submenu li{
@@ -135,17 +126,10 @@
 .submenu > li > a:hover{
     color: var(--red);
     opacity: 0.7;
-<<<<<<< HEAD
-    border-bottom: 4px solid var(--red);
-}
-
-.art > li:hover .submenu{
-=======
     border-bottom: 3px solid var(--red);
 }
 
 .menu li:hover .submenu{
->>>>>>> 34456a4e
     display: block;
 }
 
