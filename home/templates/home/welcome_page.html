{% load i18n wagtailcore_tags %}
{% load static %}

<header class="header">
  <div class="logo">
    <a href="https://open.build/">
      <img src="{% static 'img/logo.png' %}" alt="">
    </a>
  </div>
  <div class="header-link">
    {% comment %}
      This works for all cases but prerelease versions:
    {% endcomment %}
    <a href="/page/">
      {% trans "Blog" %}
    </a>
  </div>
</header>
<main class="main">
  <div class="figure">
    <svg class="figure-space" xmlns="http://www.w3.org/2000/svg" viewBox="0 0 300 300" aria-hidden="true">
      <path class="egg" fill="currentColor" d="M150 250c-42.741 0-75-32.693-75-90s42.913-110 75-110c32.088 0 75 52.693 75 110s-32.258 90-75 90z"/>
      <ellipse fill="#ddd" cx="150" cy="270" rx="40" ry="7"/>
    </svg>
  </div>
  <div class="main-text">
<<<<<<< HEAD
    <h1>{% trans "Welcome Angie and Greg to your new Wagtail site!" %}</h1>
=======
    <h1>{% trans "Welcome to Angie new Wagtail site!" %}</h1>
>>>>>>> 32eb3e44
    <p>{% trans 'Please feel free to <a href="https://github.com/wagtail/wagtail/wiki/Slack">join our community on Slack</a>, or get started with one of the links below.' %}</p>
  </div>
</main>
<footer class="footer" role="contentinfo">
  <a class="option option-one" href="{% wagtail_documentation_path %}/">
    <svg xmlns="http://www.w3.org/2000/svg" viewBox="0 0 24 24" aria-hidden="true"><path d="M9 21c0 .5.4 1 1 1h4c.6 0 1-.5 1-1v-1H9v1zm3-19C8.1 2 5 5.1 5 9c0 2.4 1.2 4.5 3 5.7V17c0 .5.4 1 1 1h6c.6 0 1-.5 1-1v-2.3c1.8-1.3 3-3.4 3-5.7 0-3.9-3.1-7-7-7zm2.9 11.1l-.9.6V16h-4v-2.3l-.9-.6C7.8 12.2 7 10.6 7 9c0-2.8 2.2-5 5-5s5 2.2 5 5c0 1.6-.8 3.2-2.1 4.1z"/></svg>
    <div>
      <h4>{% trans "Wagtail Documentation" %}</h4>
      <p>{% trans "Topics, references, & how-tos" %}</p>
    </div>
  </a>
  <a class="option option-two" href="{% wagtail_documentation_path %}/getting_started/tutorial.html">
    <svg xmlns="http://www.w3.org/2000/svg" viewBox="0 0 24 24" aria-hidden="true"><path d="M0 0h24v24H0V0z" fill="none"/><path d="M9.4 16.6L4.8 12l4.6-4.6L8 6l-6 6 6 6 1.4-1.4zm5.2 0l4.6-4.6-4.6-4.6L16 6l6 6-6 6-1.4-1.4z"/></svg>
    <div>
      <h4>{% trans "Tutorial" %}</h4>
      <p>{% trans "Build your first Wagtail site" %}</p>
    </div>
  </a>
  <a class="option option-three" href="{% url 'wagtailadmin_home' %}">
    <svg xmlns="http://www.w3.org/2000/svg" viewBox="0 0 24 24" aria-hidden="true"><path d="M0 0h24v24H0z" fill="none"/><path d="M16.5 13c-1.2 0-3.07.34-4.5 1-1.43-.67-3.3-1-4.5-1C5.33 13 1 14.08 1 16.25V19h22v-2.75c0-2.17-4.33-3.25-6.5-3.25zm-4 4.5h-10v-1.25c0-.54 2.56-1.75 5-1.75s5 1.21 5 1.75v1.25zm9 0H14v-1.25c0-.46-.2-.86-.52-1.22.88-.3 1.96-.53 3.02-.53 2.44 0 5 1.21 5 1.75v1.25zM7.5 12c1.93 0 3.5-1.57 3.5-3.5S9.43 5 7.5 5 4 6.57 4 8.5 5.57 12 7.5 12zm0-5.5c1.1 0 2 .9 2 2s-.9 2-2 2-2-.9-2-2 .9-2 2-2zm9 5.5c1.93 0 3.5-1.57 3.5-3.5S18.43 5 16.5 5 13 6.57 13 8.5s1.57 3.5 3.5 3.5zm0-5.5c1.1 0 2 .9 2 2s-.9 2-2 2-2-.9-2-2 .9-2 2-2z"/></svg>
    <div>
      <h4>{% trans "Admin Interface" %}</h4>
      <p>{% trans "Create your superuser first!" %}</p>
    </div>
  </a>
</footer><|MERGE_RESOLUTION|>--- conflicted
+++ resolved
@@ -24,11 +24,7 @@
     </svg>
   </div>
   <div class="main-text">
-<<<<<<< HEAD
-    <h1>{% trans "Welcome Angie and Greg to your new Wagtail site!" %}</h1>
-=======
     <h1>{% trans "Welcome to Angie new Wagtail site!" %}</h1>
->>>>>>> 32eb3e44
     <p>{% trans 'Please feel free to <a href="https://github.com/wagtail/wagtail/wiki/Slack">join our community on Slack</a>, or get started with one of the links below.' %}</p>
   </div>
 </main>
