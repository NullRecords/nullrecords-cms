{% extends "base.html" %}
{% load static %}

{% block body_class %}template-homepage{% endblock %}

{% block extra_css %}

<link rel="stylesheet" href="{% static 'css/live_stream_ukraine_page.css' %}">
{% endblock extra_css %}

{% block content %}

<main class="main">
  <div class="main-text">
<<<<<<< HEAD

    <div class="open-source">
      <iframe src="http://143.110.157.65/public/nullrecords/" frameborder="0" allowtransparency="true" style="width: 100%; height: 500px; border: 0;"></iframe>
      <p>Coming soon</p>
=======
      <a href="#" class="donateBtn">Donate Here</a>
>>>>>>> 34456a4e
    </div>
  </div>

  <div class="videosoundcloud">
        <h1 class="nullrecords">Artist Radio</h1>
        <iframe width="100%" height="350" scrolling="no" frameborder="no" allow="autoplay"
          src="https://w.soundcloud.com/player/?url=https%3A//api.soundcloud.com/playlists/1369677841&color=%23ff5500&auto_play=false&hide_related=false&show_comments=true&show_user=true&show_reposts=false&show_teaser=true&visual=true"></iframe>
        <div
          style="font-size: 20px; color: #cccccc;line-break: anywhere;word-break: normal;overflow: hidden;white-space: nowrap;text-overflow: ellipsis; font-family: Interstate,Lucida Grande,Lucida Sans Unicode,Lucida Sans,Garuda,Verdana,Tahoma,sans-serif;font-weight: 100;">
          <a href="https://soundcloud.com/myevilrobotarmy" title="MyEvilRobotArmy" target="_blank"
            style="color: #cccccc; text-decoration: none;">MyEvilRobotArmy</a> · <a
            href="https://soundcloud.com/myevilrobotarmy/sets/explorations" title="Explorations" target="_blank"
            style="color: #cccccc; text-decoration: none;">Explorations</a></div>
      </div>
</main>

{% endblock content %}<|MERGE_RESOLUTION|>--- conflicted
+++ resolved
@@ -12,14 +12,7 @@
 
 <main class="main">
   <div class="main-text">
-<<<<<<< HEAD
-
-    <div class="open-source">
-      <iframe src="http://143.110.157.65/public/nullrecords/" frameborder="0" allowtransparency="true" style="width: 100%; height: 500px; border: 0;"></iframe>
-      <p>Coming soon</p>
-=======
       <a href="#" class="donateBtn">Donate Here</a>
->>>>>>> 34456a4e
     </div>
   </div>
 
